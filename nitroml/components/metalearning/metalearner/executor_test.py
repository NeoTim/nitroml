# Copyright 2020 Google LLC
#
# Licensed under the Apache License, Version 2.0 (the "License");
# you may not use this file except in compliance with the License.
# You may obtain a copy of the License at
#
#     https://www.apache.org/licenses/LICENSE-2.0
#
# Unless required by applicable law or agreed to in writing, software
# distributed under the License is distributed on an "AS IS" BASIS,
# WITHOUT WARRANTIES OR CONDITIONS OF ANY KIND, either express or implied.
# See the License for the specific language governing permissions and
# limitations under the License.
# =============================================================================
# Lint as: python3
"""Tests for nitroml.components.metalearning.metalearner.executor."""

import json
import os
import tempfile

from absl import flags
from absl.testing import absltest
from nitroml.components.metalearning.metalearner import executor
from nitroml.components.metalearning import artifacts
import tensorflow as tf
from tfx.types import standard_artifacts
from tfx.utils import io_utils
<<<<<<< HEAD
from tfx.utils import path_utils
=======
>>>>>>> f8322775


class ExecutorTest(absltest.TestCase):

  def setUp(self):
    super(ExecutorTest, self).setUp()

    source_data_dir = os.path.dirname(os.path.dirname(__file__))
    self._input_data_dir = os.path.join(source_data_dir, 'testdata')

    output_data_dir = os.path.join(
        os.environ.get('TEST_UNDECLARED_OUTPUTS_DIR',
                       tempfile.mkdtemp(dir=flags.FLAGS.test_tmpdir)),
        self._testMethodName)
    self._hparams_out = artifacts.KCandidateHyperParameters()
    self._hparams_out.uri = os.path.join(output_data_dir, 'hparams_out')
    self._model_out = standard_artifacts.Model()
    self._model_out.uri = os.path.join(output_data_dir, 'model')

    # Create exec properties.
    self._exec_properties = {
        'custom_config': {
            'problem_statement_path': '/some/fake/path'
        },
    }

  def _verify_hparams_outputs(self, algorithm: str):

    path = os.path.join(self._hparams_out.uri, 'meta_hyperparameters.txt')
    self.assertTrue(tf.io.gfile.exists(path))
    hparams_json_list = json.loads(io_utils.read_string_file(path))

    if algorithm == executor.MAJORITY_VOTING:
      search_space = hparams_json_list[0]['space']
      for hspace in search_space:
        hspace = hspace['config']
        self.assertIn(hspace['name'],
                      ['learning_rate', 'optimizer', 'num_layers', 'num_nodes'])

        if hspace['name'] == 'learning_rate':
          self.assertEqual(hspace['values'], [0.01, 0.1, 0.001])
        elif hspace['name'] == 'optimizer':
          self.assertEqual(hspace['values'], ['RMSprop'])
        elif hspace['name'] == 'num_layers':
          self.assertEqual(hspace['values'], [4])
        elif hspace['name'] == 'num_nodes':
          self.assertEqual(hspace['values'], [128, 64, 32])
    elif algorithm == executor.NEAREST_NEIGHBOR:
      for hparams in hparams_json_list:
        search_space = hparams['space']
        for hspace in search_space:
          hspace = hspace['config']
          self.assertIn(
              hspace['name'],
              ['learning_rate', 'optimizer', 'num_layers', 'num_nodes'])

          if hspace['name'] == 'learning_rate':
            self.assertIn(hspace['values'][0], [0.01, 0.1, 0.001])
          elif hspace['name'] == 'optimizer':
            self.assertIn(hspace['values'][0], ['SGD', 'RMSprop'])
          elif hspace['name'] == 'num_layers':
            self.assertIn(hspace['values'][0], [2, 4])
          elif hspace['name'] == 'num_nodes':
            self.assertIn(hspace['values'][0], [128, 64, 32])

  def _verify_model_export(self):
    self.assertTrue(
        tf.io.gfile.exists(path_utils.serving_model_dir(self._model_out.uri)))

  def test_metalearner_majority_voting(self):

    meta_train_data = {}
    metadata_indices = [1, 2, 3]
    for ix, dataset_id in enumerate(metadata_indices):
      hparams = standard_artifacts.HyperParameters()
      hparams.uri = os.path.join(self._input_data_dir,
                                 f'Tuner.train_mockdata_{dataset_id}',
                                 'best_hyperparameters')
      meta_train_data[f'hparams_train_{ix}'] = [hparams]

    input_dict = {
        **meta_train_data,
    }
    output_dict = {
        executor.OUTPUT_HYPERPARAMS: [self._hparams_out],
        executor.OUTPUT_MODEL: [self._model_out],
    }

    exec_properties = self._exec_properties.copy()
    exec_properties['algorithm'] = executor.MAJORITY_VOTING
    ex = executor.MetaLearnerExecutor()
    ex.Do(input_dict, output_dict, exec_properties)

    self._verify_hparams_outputs(executor.MAJORITY_VOTING)

  def test_metalearner_nearest_neighbor(self):

    meta_train_data = {}
    metadata_indices = [1, 2, 3]
    for ix, dataset_id in enumerate(metadata_indices):
      hparams = standard_artifacts.HyperParameters()
      hparams.uri = os.path.join(self._input_data_dir,
                                 f'Tuner.train_mockdata_{dataset_id}',
                                 'best_hyperparameters')
      meta_train_data[f'hparams_train_{ix}'] = [hparams]

      metafeature = artifacts.MetaFeatures()
      metafeature.uri = os.path.join(
          self._input_data_dir, f'MetaFeatureGen.train_mockdata_{dataset_id}',
          'metafeatures')
      meta_train_data[f'meta_train_features_{ix}'] = [metafeature]

    input_dict = {
        **meta_train_data,
    }
    output_dict = {
        executor.OUTPUT_HYPERPARAMS: [self._hparams_out],
        executor.OUTPUT_MODEL: [self._model_out],
    }

    exec_properties = self._exec_properties.copy()
    exec_properties['algorithm'] = executor.NEAREST_NEIGHBOR
    ex = executor.MetaLearnerExecutor()
    ex.Do(input_dict, output_dict, exec_properties)

    self._verify_hparams_outputs(executor.NEAREST_NEIGHBOR)
    self._verify_model_export()


if __name__ == '__main__':
  absltest.main()<|MERGE_RESOLUTION|>--- conflicted
+++ resolved
@@ -26,10 +26,6 @@
 import tensorflow as tf
 from tfx.types import standard_artifacts
 from tfx.utils import io_utils
-<<<<<<< HEAD
-from tfx.utils import path_utils
-=======
->>>>>>> f8322775
 
 
 class ExecutorTest(absltest.TestCase):
